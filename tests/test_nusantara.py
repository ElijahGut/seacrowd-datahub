"""
Unit-tests to ensure tasks adhere to nusantara schema.
"""
import argparse
import importlib
import sys
import unittest
from collections import defaultdict
from pathlib import Path
from typing import Iterable, Iterator, List, Optional, Union, Dict

import datasets
from datasets import DatasetDict, Features
from nusantara.utils.constants import Tasks, TASK_TO_SCHEMA, VALID_TASKS, VALID_SCHEMAS, SCHEMA_TO_FEATURES, TASK_TO_FEATURES
from nusantara.utils.schemas import kb_features, pairs_features, pairs_features_score, qa_features, text2text_features, text_features, text_multi_features, seq_label_features, ssp_features, speech_text_features, image_text_features

sys.path.append(str(Path(__file__).parent.parent))

import logging

logger = logging.getLogger(__name__)

<<<<<<< HEAD
=======

_TASK_TO_SCHEMA = {
    Tasks.DEPENDENCY_PARSING: "KB",
    Tasks.WORD_SENSE_DISAMBIGUATION: "KB",
    Tasks.KEYWORD_EXTRACTION: "SEQ_LABEL",
    Tasks.COREFERENCE_RESOLUTION: "KB",
    Tasks.DIALOGUE_SYSTEM: "KB",
    Tasks.NAMED_ENTITY_RECOGNITION: "SEQ_LABEL",
    Tasks.POS_TAGGING: "SEQ_LABEL",
    Tasks.KEYWORD_TAGGING: "SEQ_LABEL",
    Tasks.SENTENCE_ORDERING: "SEQ_LABEL",
    Tasks.QUESTION_ANSWERING: "QA",
    Tasks.TEXTUAL_ENTAILMENT: "PAIRS",
    Tasks.SEMANTIC_SIMILARITY: "PAIRS_SCORE",
    Tasks.NEXT_SENTENCE_PREDICTION: "PAIRS",
    Tasks.SHORT_ANSWER_GRADING: "PAIRS",
    Tasks.PARAPHRASING: "T2T",
    Tasks.MACHINE_TRANSLATION: "T2T",
    Tasks.SUMMARIZATION: "T2T",
    Tasks.SENTIMENT_ANALYSIS: "TEXT",
    Tasks.ASPECT_BASED_SENTIMENT_ANALYSIS: "TEXT_MULTI",
    Tasks.EMOTION_CLASSIFICATION: "TEXT",
    Tasks.SELF_SUPERVISED_PRETRAINING: "SSP",
    Tasks.SPEECH_RECOGNITION: "SPTEXT",
    Tasks.SPEECH_TO_TEXT_TRANSLATION: "SPTEXT",
    Tasks.TEXT_TO_SPEECH: "SPTEXT",
    Tasks.IMAGE_CAPTIONING: "IMTEXT",
    Tasks.STYLIZED_IMAGE_CAPTIONING: "IMTEXT",
    Tasks.VISUALLY_GROUNDED_REASONING: "IMTEXT",
}

_VALID_TASKS = set(_TASK_TO_SCHEMA.keys())
_VALID_SCHEMAS = set(_TASK_TO_SCHEMA.values())

_SCHEMA_TO_FEATURES = {
    "KB": kb_features,
    "QA": qa_features,
    "T2T": text2text_features,
    "TEXT": text_features(),
    "TEXT_MULTI": text_multi_features(),
    "PAIRS": pairs_features(),
    "PAIRS_SCORE": pairs_features_score(),
    "SEQ_LABEL": seq_label_features(),
    "SSP": ssp_features,
    "SPTEXT": speech_text_features,
    "IMTEXT": image_text_features(),
}

_TASK_TO_FEATURES = {
    Tasks.NAMED_ENTITY_RECOGNITION: {"entities"},
    Tasks.DEPENDENCY_PARSING: {"relations", "entities"},
    Tasks.COREFERENCE_RESOLUTION: {"entities", "coreferences"},
    # Tasks.NAMED_ENTITY_DISAMBIGUATION: {"entities", "normalized"},
    # Tasks.EVENT_EXTRACTION: {"events"}
}


>>>>>>> 7c9be882
def _get_example_text(example: dict) -> str:
    """
    Concatenate all text from passages in an example of a KB schema
    :param example: An instance of the KB schema
    """
    return " ".join([t for p in example["passages"] for t in p["text"]])


OFFSET_ERROR_MSG = "\n\n" "There are features with wrong offsets!" " This is not a hard failure, as it is common for this type of datasets." " However, if the error list is long (e.g. >10) you should double check your code. \n\n"


class TestDataLoader(unittest.TestCase):
    """
    Given a dataset script that has been implemented, check if it adheres to the `nusantara` schema.

    The test
    """

    PATH: str
    SCHEMA: str
    SUBSET_ID: str
    DATA_DIR: Optional[str]
    USE_AUTH_TOKEN: Optional[Union[bool, str]]

    def runTest(self):
        """
         Run all tests that check:
         (1) [removed - full path to script is now passed in] test_name: Checks if
             dataloading script has correct path format
         (2) setUp: Checks data and _SUPPORTED_TASKS can be loaded
         (3) print_statistics: Counts number of all possible schema keys/instances of the examples
         (4) test_schema: confirms nusantara keys present
         (5) test_are_ids_globally_unique: Checks if all examples have a unique identifier

         # KB-Specific tests
         (6) test_do_all_referenced_ids_exist: Check if any sub-key (ex: entities/events etc.)
             have referenced keys
         (7) test_passages_offsets: Check if text matches offsets in passages
         (8) test_entities_offsets: Check if text matches offsets in entities
         (9) test_events_offsets: Check if text matches offsets in events
        (10) test_coref_ids: Check if text matches offsets in coreferences

        """  # noqa

        for schema in self.schemas_to_check:
            dataset_nusantara = self.datasets_nusantara[schema]
            with self.subTest("IDs globally unique"):
                self.test_are_ids_globally_unique(dataset_nusantara)
            with self.subTest("Check schema validity"):
                self.test_schema(schema)

            mapped_features = SCHEMA_TO_FEATURES[schema]
            split_to_feature_statistics = self.get_feature_statistics(mapped_features, schema)
            for split_name, split in self.datasets_nusantara[schema].items():
                print(split_name)
                print("=" * 10)
                for k, v in split_to_feature_statistics[split_name].items():
                    print(f"{k}: {v}")
                print()

            if schema == "KB":
                with self.subTest("Check referenced ids"):
                    self.test_do_all_referenced_ids_exist(dataset_nusantara)
                with self.subTest("Check passage offsets"):
                    self.test_passages_offsets(dataset_nusantara)
                with self.subTest("Check entity offsets"):
                    self.test_entities_offsets(dataset_nusantara)
                with self.subTest("Check events offsets"):
                    self.test_events_offsets(dataset_nusantara)
                with self.subTest("Check coref offsets"):
                    self.test_coref_ids(dataset_nusantara)

            elif schema == "QA":
                with self.subTest("Check multiple choice"):
                    self.test_multiple_choice(dataset_nusantara)

    def setUp(self) -> None:
        """Load original and nusantara schema views"""

        logger.info(f"self.PATH: {self.PATH}")
        logger.info(f"self.SUBSET_ID: {self.SUBSET_ID}")
        logger.info(f"self.SCHEMA: {self.SCHEMA}")
        logger.info(f"self.DATA_DIR: {self.DATA_DIR}")

        # Get task type of the dataset
        logger.info("Checking for _SUPPORTED_TASKS ...")
        module = self.PATH
        if module.endswith(".py"):
            module = module[:-3]
        module = module.replace("/", ".")
        print("module", module)
        self._SUPPORTED_TASKS = importlib.import_module(module)._SUPPORTED_TASKS
        logger.info(f"Found _SUPPORTED_TASKS={self._SUPPORTED_TASKS}")
        invalid_tasks = set(self._SUPPORTED_TASKS) - VALID_TASKS
        if len(invalid_tasks) > 0:
            raise ValueError(f"Found invalid supported tasks {invalid_tasks}. Must be one of {VALID_TASKS}")

        self._MAPPED_SCHEMAS = set([TASK_TO_SCHEMA[task] for task in self._SUPPORTED_TASKS])
        logger.info(f"_SUPPORTED_TASKS implies _MAPPED_SCHEMAS={self._MAPPED_SCHEMAS}")

        # check the schemas implied by _SUPPORTED_TASKS
        if self.SCHEMA is None:
            self.schemas_to_check = self._MAPPED_SCHEMAS
        # check the schema forced in unit test args
        else:
            self.schemas_to_check = [self.SCHEMA]
        logger.info(f"schemas_to_check: {self.schemas_to_check}")

        config_name = f"{self.SUBSET_ID}_source"
        logger.info(f"Checking load_dataset with config name {config_name}")
        self.dataset_source = datasets.load_dataset(
            self.PATH,
            name=config_name,
            data_dir=self.DATA_DIR,
            use_auth_token=self.USE_AUTH_TOKEN,
        )

        self.datasets_nusantara = {}
        for schema in self.schemas_to_check:
            config_name = f"{self.SUBSET_ID}_nusantara_{schema.lower()}"
            logger.info(f"Checking load_dataset with config name {config_name}")
            self.datasets_nusantara[schema] = datasets.load_dataset(
                self.PATH,
                name=config_name,
                data_dir=self.DATA_DIR,
                use_auth_token=self.USE_AUTH_TOKEN,
            )

        # check dataset samples
        for schema in ['source'] + [f"nusantara_{s.lower()}" for s in self.schemas_to_check]:
            dataset = datasets.load_dataset(
                self.PATH,
                name=f"{self.SUBSET_ID}_{schema}",
                data_dir=self.DATA_DIR,
                use_auth_token=self.USE_AUTH_TOKEN,
            )
            logger.info(f"Dataset sample [{schema}]\n{dataset[list(dataset.keys())[0]][0]}")


    def get_feature_statistics(self, features: Features, schema: str) -> Dict:
        """
        Gets sample statistics, for each split and sample of the number of
        features in the schema present; only works for the nusantara schema.

        :param schema_type: Type of schema to reference features from
        """  # noqa
        logger.info("Gathering schema statistics")
        all_counters = {}
        for split_name, split in self.datasets_nusantara[schema].items():

            counter = defaultdict(int)
            for example in split:
                for feature_name, feature in features.items():
                    if example.get(feature_name, None) is not None:
                        if isinstance(feature, datasets.ClassLabel) or isinstance(feature, datasets.Value):
                            if example[feature_name] is not None:
                                counter[feature_name] += 1
                        else:
                            counter[feature_name] += len(example[feature_name])

                            # TODO do proper recursion here
                            if feature_name == "entities":
                                for entity in example["entities"]:
                                    counter["normalized"] += len(entity["normalized"])

            all_counters[split_name] = counter

        return all_counters

    def _assert_ids_globally_unique(
        self,
        collection: Iterable,
        ids_seen: set,
        ignore_assertion: bool = False,
    ):
        """
        Checks if all IDs are globally unique across a feature list.
        This looks recursively through elements of arrays to check if every referenced ID is unique.

        :param collection: An iterable of features that contain NLP info (ex: entities, events)
        :param ids_seen: Set of previously seen numerical IDs (empty by default)
        :param ignore_assertion: Whether to raise an error if id was already seen.
        """  # noqa
        if isinstance(collection, dict):

            for k, v in collection.items():
                if isinstance(v, dict):
                    self._assert_ids_globally_unique(v, ids_seen)

                elif isinstance(v, list):
                    for elem in v:
                        self._assert_ids_globally_unique(elem, ids_seen)
                else:
                    if k == "id":
                        if not ignore_assertion:
                            self.assertNotIn(v, ids_seen)
                        ids_seen.add(v)

        elif isinstance(collection, list):
            for elem in collection:
                self._assert_ids_globally_unique(elem, ids_seen)

    def test_are_ids_globally_unique(self, dataset_nusantara: DatasetDict):
        """
        Tests each example in a split has a unique ID.
        """
        logger.info("Checking global ID uniqueness")
        for split in dataset_nusantara.values():
            ids_seen = set()
            for example in split:
                self._assert_ids_globally_unique(example, ids_seen=ids_seen)
        logger.info("Found {} unique IDs".format(len(ids_seen)))

    def _get_referenced_ids(self, example):
        referenced_ids = []

        if example.get("events", None) is not None:
            for event in example["events"]:
                for argument in event["arguments"]:
                    referenced_ids.append((argument["ref_id"], "event"))

        if example.get("coreferences", None) is not None:
            for coreference in example["coreferences"]:
                for entity_id in coreference["entity_ids"]:
                    referenced_ids.append((entity_id, "entity"))

        if example.get("relations", None) is not None:
            for relation in example["relations"]:
                referenced_ids.append((relation["arg1_id"], "entity"))
                referenced_ids.append((relation["arg2_id"], "entity"))

        return referenced_ids

    def _get_existing_referable_ids(self, example):
        existing_ids = []

        for entity in example["entities"]:
            existing_ids.append((entity["id"], "entity"))

        if example.get("events", None) is not None:
            for event in example["events"]:
                existing_ids.append((event["id"], "event"))

        return existing_ids

    def test_do_all_referenced_ids_exist(self, dataset_nusantara: DatasetDict):
        """
        Checks if referenced IDs are correctly labeled.
        """
        logger.info("Checking if referenced IDs are properly mapped")
        for split in dataset_nusantara.values():
            for example in split:
                referenced_ids = set()
                existing_ids = set()

                referenced_ids.update(self._get_referenced_ids(example))
                existing_ids.update(self._get_existing_referable_ids(example))

                for ref_id, ref_type in referenced_ids:
                    if ref_type == "event":
                        if not ((ref_id, "entity") in existing_ids or (ref_id, "event") in existing_ids):
                            logger.warning(f"Referenced element ({ref_id}, entity/event) could not be found in existing ids {existing_ids}. Please make sure that this is not because of a bug in your data loader.")
                    else:
                        if not (ref_id, ref_type) in referenced_ids:
                            logger.warning(f"Referenced element {(ref_id, ref_type)} could not be found in existing ids {existing_ids}. Please make sure that this is not because of a bug in your data loader.")

    def test_passages_offsets(self, dataset_nusantara: DatasetDict):
        """
        Verify that the passages offsets are correct,
        i.e.: passage text == text extracted via the passage offsets
        """  # noqa
        logger.info("KB ONLY: Checking passage offsets")
        for split in dataset_nusantara:

            if "passages" in dataset_nusantara[split].features:

                for example in dataset_nusantara[split]:

                    example_text = _get_example_text(example)

                    for passage in example["passages"]:

                        example_id = example["id"]

                        text = passage["text"]
                        offsets = passage["offsets"]

                        self._test_is_list(msg="Text in passages must be a list", field=text)

                        self._test_is_list(
                            msg="Offsets in passages must be a list",
                            field=offsets,
                        )

                        self._test_has_only_one_item(
                            msg="Offsets in passages must have only one element",
                            field=offsets,
                        )

                        self._test_has_only_one_item(
                            msg="Text in passages must have only one element",
                            field=text,
                        )

                        for idx, (start, end) in enumerate(offsets):
                            msg = f"Split:{split} - Example:{example_id} - text:`{example_text[start:end]}` != text_by_offset:`{text[idx]}`"
                            self.assertEqual(example_text[start:end], text[idx], msg)

    def _check_offsets(
        self,
        example_id: int,
        split: str,
        example_text: str,
        offsets: List[List[int]],
        texts: List[str],
    ) -> Iterator:
        """

        :param example_text:
        :param offsets:
        :param texts:

        """  # noqa

        if len(texts) != len(offsets):
            logger.warning(f"Split:{split} - Example:{example_id} - Number of texts {len(texts)} != number of offsets {len(offsets)}. Please make sure that this error already exists in the original data and was not introduced in the data loader.")

        self._test_is_list(
            msg=f"Split:{split} - Example:{example_id} - Text fields paired with offsets must be in the form [`text`, ...]",
            field=texts,
        )

        with self.subTest(
            f"Split:{split} - Example:{example_id} - All offsets must be in the form [(lo1, hi1), ...]",
            offsets=offsets,
        ):
            self.assertTrue(all(len(o) == 2 for o in offsets))

        # offsets are always list of lists
        for idx, (start, end) in enumerate(offsets):

            by_offset_text = example_text[start:end]
            try:
                text = texts[idx]
            except IndexError:
                text = ""

            if by_offset_text != text:
                yield f" text:`{text}` != text_by_offset:`{by_offset_text}`"

    def test_entities_offsets(self, dataset_nusantara: DatasetDict):
        """
        Verify that the entities offsets are correct,
        i.e.: entity text == text extracted via the entity offsets
        """  # noqa
        logger.info("KB ONLY: Checking entity offsets")
        errors = []

        for split in dataset_nusantara:

            if "entities" in dataset_nusantara[split].features:

                for example in dataset_nusantara[split]:

                    example_id = example["id"]
                    example_text = _get_example_text(example)

                    for entity in example["entities"]:

                        for msg in self._check_offsets(
                            example_id=example_id,
                            split=split,
                            example_text=example_text,
                            offsets=entity["offsets"],
                            texts=entity["text"],
                        ):

                            entity_id = entity["id"]
                            errors.append(f"Example:{example_id} - entity:{entity_id} " + msg)

        if len(errors) > 0:
            logger.warning(msg="\n".join(errors) + OFFSET_ERROR_MSG)

    # UNTESTED: no dataset example
    def test_events_offsets(self, dataset_nusantara: DatasetDict):
        """
        Verify that the events' trigger offsets are correct,
        i.e.: trigger text == text extracted via the trigger offsets
        """
        logger.info("KB ONLY: Checking event offsets")
        errors = []

        for split in dataset_nusantara:

            if "events" in dataset_nusantara[split].features:

                for example in dataset_nusantara[split]:

                    example_id = example["id"]
                    example_text = _get_example_text(example)

                    for event in example["events"]:

                        for msg in self._check_offsets(
                            example_id=example_id,
                            split=split,
                            example_text=example_text,
                            offsets=event["trigger"]["offsets"],
                            texts=event["trigger"]["text"],
                        ):

                            event_id = event["id"]
                            errors.append(f"Example:{example_id} - event:{event_id} " + msg)

        if len(errors) > 0:
            logger.warning(msg="\n".join(errors) + OFFSET_ERROR_MSG)

    def test_coref_ids(self, dataset_nusantara: DatasetDict):
        """
        Verify that coreferences ids are entities

        from `examples/test_n2c2_2011_coref.py`
        """  # noqa
        logger.info("KB ONLY: Checking coref offsets")
        for split in dataset_nusantara:

            if "coreferences" in dataset_nusantara[split].features:

                for example in dataset_nusantara[split]:
                    example_id = example["id"]
                    entity_lookup = {ent["id"]: ent for ent in example["entities"]}

                    # check all coref entity ids are in entity lookup
                    for coref in example["coreferences"]:
                        for entity_id in coref["entity_ids"]:
                            assert entity_id in entity_lookup, f"Split:{split} - Example:{example_id} - Entity:{entity_id} not found!"

    def test_multiple_choice(self, dataset_nusantara: DatasetDict):
        """
        Verify that each answer in a multiple choice Q/A task is in choices.
        """  # noqa
        logger.info("QA ONLY: Checking multiple choice")
        for split in dataset_nusantara:

            for example in dataset_nusantara[split]:

                if len(example["choices"]) > 0:
                    assert example["type"] == "multiple_choice", f"example has populated choices, but is not type 'multiple_choice' {example}"  # can change this to "in" if we include ranking

                if example["type"] == "multiple_choice":
                    assert len(example["choices"]) > 0, f"example has type 'multiple_choice' but no values in 'choices' {example}"

                    for answer in example["answer"]:
                        assert answer in example["choices"], f"example has an answer that is not present in 'choices' {example}"

    def test_schema(self, schema: str):
        """Search supported tasks within a dataset and verify nusantara schema"""

        non_empty_features = set()
        if schema == "KB":
            features = kb_features
            for task in self._SUPPORTED_TASKS:
                if task in TASK_TO_FEATURES:
                    non_empty_features.update(TASK_TO_FEATURES[task])
        else:
            features = SCHEMA_TO_FEATURES[schema]

        split_to_feature_counts = self.get_feature_statistics(features=features, schema=schema)
        for split_name, split in self.datasets_nusantara[schema].items():
            self.assertEqual(len(features), len(split.info.features))
            for key in features:
                if key not in split.info.features:
                    raise AssertionError(f"Required feature '{key}' does not exist")
                self.assertEqual(type(features[key]), type(split.info.features[key]))
            # self.assertEqual(split.info.features, features)
            for non_empty_feature in non_empty_features:
                if split_to_feature_counts[split_name][non_empty_feature] == 0:
                    raise AssertionError(f"Required key '{non_empty_feature}' does not have any instances")

            for feature, count in split_to_feature_counts[split_name].items():
                if count > 0 and feature not in non_empty_features and feature in set().union(*TASK_TO_FEATURES.values()):
                    logger.warning(f"Found instances of '{feature}' but there seems to be no task in 'SUPPORTED_TASKS' for them. Is 'SUPPORTED_TASKS' correct?")

    def _test_is_list(self, msg: str, field: list):
        with self.subTest(
            msg,
            field=field,
        ):
            self.assertIsInstance(field, list)

    def _test_has_only_one_item(self, msg: str, field: list):
        with self.subTest(
            msg,
            field=field,
        ):
            self.assertEqual(len(field), 1)


if __name__ == "__main__":
    logging.basicConfig(level=logging.INFO)

    parser = argparse.ArgumentParser(description="Unit tests for Nusantara datasets. Args are passed to `datasets.load_dataset`")

    parser.add_argument("path", type=str, help="path to dataloader script (e.g. examples/n2c2_2011.py)")
    parser.add_argument(
        "--schema",
        type=str,
        default=None,
        required=False,
        choices=list(VALID_SCHEMAS),
        help="by default, nusantara schemas will be discovered from _SUPPORTED_TASKS. use this to explicitly test only one schema.",
    )
    parser.add_argument(
        "--subset_id",
        default=None,
        required=False,
        help="by default, subset_id will be generated from path (e.g. if path=datasets/smsa.py then subset_id=smsa). the config name is then constructed as config_name=<subset_id>_nusantara_<schema>. use this to explicitly set the subset_id for the config name you want to test.",
    ),
    parser.add_argument("--data_dir", type=str, default=None)
    parser.add_argument("--use_auth_token", default=None)

    args = parser.parse_args()
    logger.info(f"args: {args}")

    if args.subset_id is None:
        subset_id = args.path.split(".py")[0].split("/")[-1]
    else:
        subset_id = args.subset_id

    TestDataLoader.PATH = args.path
    TestDataLoader.SUBSET_ID = subset_id
    TestDataLoader.SCHEMA = args.schema
    TestDataLoader.DATA_DIR = args.data_dir
    TestDataLoader.USE_AUTH_TOKEN = args.use_auth_token

    unittest.TextTestRunner().run(TestDataLoader())<|MERGE_RESOLUTION|>--- conflicted
+++ resolved
@@ -20,66 +20,7 @@
 
 logger = logging.getLogger(__name__)
 
-<<<<<<< HEAD
-=======
-
-_TASK_TO_SCHEMA = {
-    Tasks.DEPENDENCY_PARSING: "KB",
-    Tasks.WORD_SENSE_DISAMBIGUATION: "KB",
-    Tasks.KEYWORD_EXTRACTION: "SEQ_LABEL",
-    Tasks.COREFERENCE_RESOLUTION: "KB",
-    Tasks.DIALOGUE_SYSTEM: "KB",
-    Tasks.NAMED_ENTITY_RECOGNITION: "SEQ_LABEL",
-    Tasks.POS_TAGGING: "SEQ_LABEL",
-    Tasks.KEYWORD_TAGGING: "SEQ_LABEL",
-    Tasks.SENTENCE_ORDERING: "SEQ_LABEL",
-    Tasks.QUESTION_ANSWERING: "QA",
-    Tasks.TEXTUAL_ENTAILMENT: "PAIRS",
-    Tasks.SEMANTIC_SIMILARITY: "PAIRS_SCORE",
-    Tasks.NEXT_SENTENCE_PREDICTION: "PAIRS",
-    Tasks.SHORT_ANSWER_GRADING: "PAIRS",
-    Tasks.PARAPHRASING: "T2T",
-    Tasks.MACHINE_TRANSLATION: "T2T",
-    Tasks.SUMMARIZATION: "T2T",
-    Tasks.SENTIMENT_ANALYSIS: "TEXT",
-    Tasks.ASPECT_BASED_SENTIMENT_ANALYSIS: "TEXT_MULTI",
-    Tasks.EMOTION_CLASSIFICATION: "TEXT",
-    Tasks.SELF_SUPERVISED_PRETRAINING: "SSP",
-    Tasks.SPEECH_RECOGNITION: "SPTEXT",
-    Tasks.SPEECH_TO_TEXT_TRANSLATION: "SPTEXT",
-    Tasks.TEXT_TO_SPEECH: "SPTEXT",
-    Tasks.IMAGE_CAPTIONING: "IMTEXT",
-    Tasks.STYLIZED_IMAGE_CAPTIONING: "IMTEXT",
-    Tasks.VISUALLY_GROUNDED_REASONING: "IMTEXT",
-}
-
-_VALID_TASKS = set(_TASK_TO_SCHEMA.keys())
-_VALID_SCHEMAS = set(_TASK_TO_SCHEMA.values())
-
-_SCHEMA_TO_FEATURES = {
-    "KB": kb_features,
-    "QA": qa_features,
-    "T2T": text2text_features,
-    "TEXT": text_features(),
-    "TEXT_MULTI": text_multi_features(),
-    "PAIRS": pairs_features(),
-    "PAIRS_SCORE": pairs_features_score(),
-    "SEQ_LABEL": seq_label_features(),
-    "SSP": ssp_features,
-    "SPTEXT": speech_text_features,
-    "IMTEXT": image_text_features(),
-}
-
-_TASK_TO_FEATURES = {
-    Tasks.NAMED_ENTITY_RECOGNITION: {"entities"},
-    Tasks.DEPENDENCY_PARSING: {"relations", "entities"},
-    Tasks.COREFERENCE_RESOLUTION: {"entities", "coreferences"},
-    # Tasks.NAMED_ENTITY_DISAMBIGUATION: {"entities", "normalized"},
-    # Tasks.EVENT_EXTRACTION: {"events"}
-}
-
-
->>>>>>> 7c9be882
+
 def _get_example_text(example: dict) -> str:
     """
     Concatenate all text from passages in an example of a KB schema
