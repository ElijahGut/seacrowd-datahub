--- conflicted
+++ resolved
@@ -191,11 +191,8 @@
     Tasks.POS_TAGGING: "SEQ_LABEL",
     Tasks.KEYWORD_TAGGING: "SEQ_LABEL",
     Tasks.SENTENCE_ORDERING: "SEQ_LABEL",
-<<<<<<< HEAD
+    Tasks.TOKEN_LEVEL_LANGUAGE_IDENTIFICATION: "SEQ_LABEL",
     Tasks.COMMONSENSE_REASONING: "QA",
-=======
-    Tasks.TOKEN_LEVEL_LANGUAGE_IDENTIFICATION: "SEQ_LABEL",
->>>>>>> bccbdaf4
     Tasks.QUESTION_ANSWERING: "QA",
     Tasks.TEXTUAL_ENTAILMENT: "PAIRS",
     Tasks.SEMANTIC_SIMILARITY: "PAIRS_SCORE",
